# Deployments Table
CREATE TEMP FUNCTION json2array(json STRING)
RETURNS ARRAY<STRING>
LANGUAGE js AS """
  return JSON.parse(json).map(x=>JSON.stringify(x));
"""; 

<<<<<<< HEAD
SELECT
source,
deploy_id,
time_created,
ARRAY_AGG(DISTINCT JSON_EXTRACT_SCALAR(changes, '$.id')) changes
FROM(
  SELECT 
  source,
  deploy_id,
  deploys.time_created time_created,
  change_metadata,
  json2array(JSON_EXTRACT(change_metadata, '$.commits')) array_commits
  FROM
    (
    SELECT 
    source,
    id as deploy_id,
    time_created,
    CASE WHEN source = "cloud_build" then JSON_EXTRACT_SCALAR(metadata, '$.substitutions.COMMIT_SHA')
         WHEN source like "github%" then JSON_EXTRACT_SCALAR(metadata, '$.deployment.sha')
         WHEN source like "gitlab%" then JSON_EXTRACT_SCALAR(metadata, '$.commit.id') end as main_commit
    FROM four_keys.events_raw 
    WHERE ((source = "cloud_build"
    AND JSON_EXTRACT_SCALAR(metadata, '$.status') = "SUCCESS")
    OR (source LIKE "github%" and event_type = "deployment")
    OR (source LIKE "gitlab%" and event_type = "pipeline" and JSON_EXTRACT_SCALAR(metadata, '$.object_attributes.status') = "success"))
    ) deploys
  JOIN 
    (SELECT
    id,
    metadata as change_metadata
    FROM four_keys.events_raw) 
    changes on deploys.main_commit = changes.id) d, d.array_commits changes
GROUP BY 1,2,3
;
=======
SELECT 
deploy_id, 
time_created, 
ARRAY_AGG(DISTINCT JSON_EXTRACT_SCALAR(changes, "$.id")) changes 
FROM
( 
  SELECT 
  deploy_id, 
  deploys.time_created 
  time_created, 
  change_metadata, 
  json2array(JSON_EXTRACT(change_metadata, "$.commits")) array_commits 
  FROM (
	SELECT 
	id as deploy_id, 
	time_created, 
	IF(source = "cloud_build", 
	  JSON_EXTRACT_SCALAR(metadata, "$.substitutions.COMMIT_SHA"),
	  JSON_EXTRACT_SCALAR(metadata, "$.deployment.sha")) as main_commit 
	FROM four_keys.events_raw 
	WHERE (source = "cloud_build" AND JSON_EXTRACT_SCALAR(metadata, "$.status") = "SUCCESS") 
	  OR (source LIKE "github%" and event_type = "deployment") 
	) deploys 
	JOIN (
	SELECT 
	id, 
	metadata as change_metadata 
	FROM four_keys.events_raw) changes on deploys.main_commit = changes.id
) d, d.array_commits changes 
GROUP BY 1,2;
>>>>>>> 8508853a
<|MERGE_RESOLUTION|>--- conflicted
+++ resolved
@@ -5,7 +5,7 @@
   return JSON.parse(json).map(x=>JSON.stringify(x));
 """; 
 
-<<<<<<< HEAD
+
 SELECT
 source,
 deploy_id,
@@ -41,35 +41,3 @@
     changes on deploys.main_commit = changes.id) d, d.array_commits changes
 GROUP BY 1,2,3
 ;
-=======
-SELECT 
-deploy_id, 
-time_created, 
-ARRAY_AGG(DISTINCT JSON_EXTRACT_SCALAR(changes, "$.id")) changes 
-FROM
-( 
-  SELECT 
-  deploy_id, 
-  deploys.time_created 
-  time_created, 
-  change_metadata, 
-  json2array(JSON_EXTRACT(change_metadata, "$.commits")) array_commits 
-  FROM (
-	SELECT 
-	id as deploy_id, 
-	time_created, 
-	IF(source = "cloud_build", 
-	  JSON_EXTRACT_SCALAR(metadata, "$.substitutions.COMMIT_SHA"),
-	  JSON_EXTRACT_SCALAR(metadata, "$.deployment.sha")) as main_commit 
-	FROM four_keys.events_raw 
-	WHERE (source = "cloud_build" AND JSON_EXTRACT_SCALAR(metadata, "$.status") = "SUCCESS") 
-	  OR (source LIKE "github%" and event_type = "deployment") 
-	) deploys 
-	JOIN (
-	SELECT 
-	id, 
-	metadata as change_metadata 
-	FROM four_keys.events_raw) changes on deploys.main_commit = changes.id
-) d, d.array_commits changes 
-GROUP BY 1,2;
->>>>>>> 8508853a
